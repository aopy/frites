--- conflicted
+++ resolved
@@ -140,20 +140,13 @@
     'backreferences_dir': 'generated',
     'filename_pattern': '/plot_|sim_',
     'default_thumb_file': 'source/_static/frites.png',
-<<<<<<< HEAD
-    'subsection_order': ExplicitOrder(['../../examples/mi',
-                                       '../../examples/conn',
-                                       '../../examples/statistics',
-                                       '../../examples/simulations']),
-=======
     'subsection_order': ExplicitOrder([
         '../../examples/dataset',
         '../../examples/mi',
-        '../../examples/it',
+        '../../examples/conn',
         '../../examples/statistics',
         '../../examples/simulations',
         ]),
->>>>>>> e8061b05
     # 'thumbnail_size': (100, 100),
 }
 
